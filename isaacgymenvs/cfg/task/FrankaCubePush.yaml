# used to create the object
name: FrankaCubePush

physics_engine: ${..physics_engine}

# if given, will override the device setting in gym. 
env:
  numEnvs: ${resolve_default:8192,${...num_envs}}
  envSpacing: 1.5
  episodeLength: 300
  enableDebugVis: False
  enablePrivInfoPrint: False # it won't print if randomize is false
  includePrivInfo: False #include priv info in the observation

  clipObservations: 5.0
  clipActions: 1.0

  cubeInitPosNoise: 0.0
<<<<<<< HEAD
  cubeInitOriNoise: 3.14
  cubeGoalPosNoise: 0.2
=======
  cubeInitOriNoise: 0.0
  cubeGoalPosNoise: 0.0
>>>>>>> 20fc6e23
  cubeGoalOriNoise: 0.0

  frankaPositionNoise: 0.0
  frankaRotationNoise: 0.0
  frankaDofNoise: 0.0


  aggregateMode: 3

  actionScale: 1.0

  posRewardScale: 1.0
  oriRewardScale: 0.0
  contactRewardScale: 0.1
  successRewardScale: 1.0
  
  propHistoryLen: 30
  privInfoDim: 9 


  controlType: osc  # options are {joint_tor, osc}
  controlInput: pose6d # options are {pose3d, pose6d}
  variableImpedance: False
  impedanceRange: [100, 400] # ignored if variableImpedance is False

  action_bias: 0.0 # add biased Gaussian nosie for sim-to-sim experiments
  action_var: 0.0

  asset:
    assetRoot: "../../assets"
    assetFileNameFranka: "urdf/franka_description/robots/franka_panda_gripper.urdf"

  # set to True if you use camera sensors in the environment
  enableCameraSensors: False

sim:
  dt: 0.01667 # 1/60
  substeps: 2
  up_axis: "z"
  use_gpu_pipeline: ${eq:${...pipeline},"gpu"}
  gravity: [0.0, 0.0, -9.81]
  physx:
    num_threads: ${....num_threads}
    solver_type: ${....solver_type}
    use_gpu: ${contains:"cuda",${....sim_device}} # set to False to run on CPU
    num_position_iterations: 8
    num_velocity_iterations: 1
    contact_offset: 0.005
    rest_offset: 0.0
    bounce_threshold_velocity: 0.2
    max_depenetration_velocity: 1000.0
    default_buffer_size_multiplier: 5.0
    max_gpu_contact_pairs: 1048576 # 1024*1024
    num_subscenes: ${....num_subscenes}
    contact_collection: 0 # 0: CC_NEVER (don't collect contact info), 1: CC_LAST_SUBSTEP (collect only contacts on last substep), 2: CC_ALL_SUBSTEPS (broken - do not use!)

task:
  randomize: False
  randomization_params:
    frequency: 720   # Define how many simulation steps between generating new randomizations
    observations:
      range: [0, .002] # range for the white noise
      range_correlated: [0, .001] # range for correlated noise, refreshed with freq `frequency`
      operation: "additive"
      distribution: "gaussian"
      # schedule: "linear"   # "constant" is to turn on noise after `schedule_steps` num steps
      # schedule_steps: 40000
    actions:
      range: [0., .05]
      range_correlated: [0, .015] # range for correlated noise, refreshed with freq `frequency`
      operation: "additive"
      distribution: "gaussian"
      # schedule: "linear"  # "linear" will linearly interpolate between no rand and max rand
      # schedule_steps: 40000
    sim_params: 
      gravity:
        range: [-0.2, 0.2]
        operation: "additive"
        distribution: "gaussian"
        # schedule: "linear"  # "linear" will linearly interpolate between no rand and max rand
        # schedule_steps: 40000

    actor_params:
      franka:
        dof_properties:
          damping:
            range: [0.1, 0.5]
            operation: "scaling"
            distribution: "loguniform"
            # schedule: "linear"  # "linear" will scale the current random sample by `min(current num steps, schedule_steps) / schedule_steps`
            # schedule_steps: 30000
          stiffness:
            range: [0.1, 0.5]
            operation: "scaling"
            distribution: "loguniform"
            # schedule: "linear"  # "linear" will scale the current random sample by `min(current num steps, schedule_steps) / schedule_steps`
            # schedule_steps: 30000
          lower: #lower limit of DOF (rad or m)
            range: [-0.01, 0.01]
            operation: "additive"
            distribution: "gaussian"
            # schedule: "linear"  # "linear" will scale the current random sample by `min(current num steps, schedule_steps) / schedule_steps`
            # schedule_steps: 30000
          upper: #upper limit of DOF (rad or m)
            range: [-0.01, 0.01]
            operation: "additive"
            distribution: "gaussian"
            # schedule: "linear"  # "linear" will scale the current random sample by `min(current num steps, schedule_steps) / schedule_steps`
            # schedule_steps: 30000
        rigid_body_properties:
          mass:
            range: [0.8, 1.2]
            operation: "scaling"
            distribution: "uniform"
            setup_only: True # Property will only be randomized once before simulation is started. See Domain Randomization Documentation for more info.
            # schedule: "linear"  # "linear" will scale the current random sample by `min(current num steps, schedule_steps) / schedule_steps`
            # schedule_steps: 30000
        rigid_shape_properties:
          friction:
            num_buckets: 250
            range: [0.9, 1.1]
            operation: "scaling"
            distribution: "uniform"
      
      cube:
        color: True
        rigid_body_properties:
          mass:
            range: [0.1, 10.]
            operation: "scaling"
            distribution: "uniform"
            setup_only: True # Property will only be randomized once before simulation is started. See Domain Randomization Documentation for more info.
            # schedule: "linear"  # "linear" will scale the current random sample by `min(current num steps, schedule_steps) / schedule_steps`
            # schedule_steps: 30000
          com:
            # range: [[-0.02, 0.02], [-0.02, 0.02], [-0.01, 0.01]]
            range: [-0.04, 0.04]
            distribution: "uniform"
            operation: "additive" 

        rigid_shape_properties:
          friction:
            num_buckets: 2
            range: [0.01, 3.0]
            operation: "scaling"
            distribution: "uniform"
<|MERGE_RESOLUTION|>--- conflicted
+++ resolved
@@ -16,13 +16,8 @@
   clipActions: 1.0
 
   cubeInitPosNoise: 0.0
-<<<<<<< HEAD
   cubeInitOriNoise: 3.14
   cubeGoalPosNoise: 0.2
-=======
-  cubeInitOriNoise: 0.0
-  cubeGoalPosNoise: 0.0
->>>>>>> 20fc6e23
   cubeGoalOriNoise: 0.0
 
   frankaPositionNoise: 0.0
