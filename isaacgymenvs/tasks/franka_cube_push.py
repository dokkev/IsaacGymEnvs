--- conflicted
+++ resolved
@@ -707,7 +707,6 @@
                 # arm command (only x, y, z actions)
                 u_arm = self.actions[:, :3]  # Only take the first 3 elements (x, y, z)
 
-<<<<<<< HEAD
             # Fixed orientation 
             if self.steps == 0:
                 ori_error = torch.tensor([0.0, 0.0, 0.0], device=self.device)  
@@ -729,13 +728,6 @@
         else:
             u_arm = self.actions
             u_arm = u_arm * self.cmd_limit / self.action_scale
-=======
-                # Scale the position control (pose3d)
-                u_arm = u_arm * self.cmd_limit[:, :3] / self.action_scale
-
-                # Fixed orientation in axis-angle or quaternion (choose based on implementation)
-                fixed_orientation = torch.tensor([0.0, 0.0, 0.0], device=self.device)  # Fixed axis-angle, no rotation
->>>>>>> 9f98d9ab
 
                 # Prepare dpose (6D: position + orientation)
                 dpose = torch.zeros((self.num_envs, 6), device=self.device)
