--- conflicted
+++ resolved
@@ -805,11 +805,7 @@
                     kp = self.kp_min + (self.kp_max - self.kp_min) * torch.sigmoid(self.actions[:, 6:12])  # Actions 6 to 11 (6)
                     self.kp = kp
                     self.kd = 2 * torch.sqrt(self.kp)
-<<<<<<< HEAD
-        
-=======
-             
->>>>>>> 20fc6e23
+        
 
                 # Scale the control inputs as needed
                 u_arm = u_arm * self.cmd_limit / self.action_scale
